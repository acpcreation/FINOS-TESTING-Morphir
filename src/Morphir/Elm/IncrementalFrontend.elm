module Morphir.Elm.IncrementalFrontend exposing (..)

{-| Apply all file changes to the repo in one step.
-}

import Dict exposing (Dict)
import Elm.Parser
import Elm.Processing as Processing exposing (ProcessContext)
import Elm.RawFile as RawFile
import Elm.Syntax.Declaration exposing (Declaration(..))
import Elm.Syntax.Expression exposing (Expression(..))
import Elm.Syntax.File exposing (File)
import Elm.Syntax.Node as Node exposing (Node(..))
import Morphir.Dependency.DAG as DAG exposing (CycleDetected(..), DAG)
import Morphir.Elm.Frontend.Mapper as Mapper
import Morphir.Elm.IncrementalResolve as IncrementalResolve
import Morphir.Elm.ModuleName as ElmModuleName
import Morphir.Elm.ParsedModule as ParsedModule exposing (ParsedModule)
import Morphir.Elm.WellKnownOperators as WellKnownOperators
import Morphir.File.FileChanges as FileChanges exposing (Change(..), FileChanges)
import Morphir.File.Path exposing (Path)
import Morphir.IR.FQName exposing (FQName, fQName)
import Morphir.IR.Module exposing (ModuleName)
import Morphir.IR.Name as Name exposing (Name)
import Morphir.IR.Package exposing (PackageName)
import Morphir.IR.Path as Path
import Morphir.IR.Repo as Repo exposing (Repo, SourceCode, withAccessControl)
import Morphir.IR.Type as Type exposing (Type)
import Morphir.IR.Value as Value
import Morphir.SDK.ResultList as ResultList
import Parser
import Set exposing (Set)


type alias Errors =
    List Error


type Error
    = ModuleCycleDetected ModuleName ModuleName
    | TypeCycleDetected Name Name
    | ValueCycleDetected FQName FQName
    | InvalidModuleName ElmModuleName.ModuleName
    | ParseError Path (List Parser.DeadEnd)
    | RepoError Repo.Errors
    | MappingError Mapper.Errors
    | ResolveError ModuleName IncrementalResolve.Error


type alias OrderedFileChanges =
    { inserts : List ( ModuleName, ParsedModule )
    , updates : List ( ModuleName, ParsedModule )
    , deletes : Set Path
    }


orderFileChanges : PackageName -> FileChanges -> Result Errors OrderedFileChanges
orderFileChanges packageName fileChanges =
    let
        fileChangesByType : FileChanges.FileChangesByType
        fileChangesByType =
            fileChanges
                |> FileChanges.partitionByType

        parseSources : Dict Path String -> Result Errors (List ParsedModule)
        parseSources sources =
            sources
                |> Dict.toList
                |> List.map (\( path, source ) -> parseSource ( path, source ))
                |> ResultList.keepAllErrors
    in
    Result.map2
        (\parsedInserts parsedUpdates ->
            { inserts = parsedInserts
            , updates = parsedUpdates
            , deletes =
                fileChangesByType.deletes
            }
        )
        (parseSources fileChangesByType.inserts |> Result.andThen (orderElmModulesByDependency packageName))
        (parseSources fileChangesByType.updates |> Result.andThen (orderElmModulesByDependency packageName))


applyFileChanges : FileChanges -> Repo -> Result Errors Repo
applyFileChanges fileChanges repo =
    parseElmModules fileChanges
        |> Result.andThen (orderElmModulesByDependency repo.packageName)
        |> Result.andThen
            (\parsedModules ->
                parsedModules
                    |> List.foldl
                        (\( moduleName, parsedModule ) repoResultForModule ->
                            repoResultForModule
                                |> Result.andThen (processModule moduleName parsedModule)
                        )
                        (Ok repo)
            )


processModule : ModuleName -> ParsedModule -> Repo -> Result (List Error) Repo
processModule moduleName parsedModule repo =
    let
        typeNames : List Name
        typeNames =
            extractTypeNames parsedModule

        valueNames : List Name
        valueNames =
            extractValueNames parsedModule

        localNames : IncrementalResolve.VisibleNames
        localNames =
            { types = Set.fromList typeNames
            , constructors = Set.empty
            , values = Set.fromList valueNames
            }

        resolveName : IncrementalResolve.KindOfName -> List String -> String -> Result IncrementalResolve.Error FQName
        resolveName kindOfName modName localName =
            parsedModule
                |> RawFile.imports
                |> IncrementalResolve.resolveImports repo
                |> Result.andThen
                    (\resolvedImports ->
                        IncrementalResolve.resolveLocalName
                            repo
                            moduleName
                            localNames
                            resolvedImports
                            modName
                            kindOfName
                            localName
                    )
    in
    extractTypes (resolveName IncrementalResolve.Type) parsedModule
        |> Result.andThen (orderTypesByDependency repo.packageName moduleName)
        |> Result.andThen
            (List.foldl
                (\( typeName, typeDef ) repoResultForType ->
                    repoResultForType
                        |> Result.andThen (processType moduleName typeName typeDef)
                )
                (Ok repo)
            )
        |> Result.andThen
            (\repoWithTypesInserted ->
                extractValues (resolveName IncrementalResolve.Value) parsedModule
                    |> Result.andThen
                        (List.foldl
                            (\( name, definition ) repoResultSoFar ->
                                repoResultSoFar
                                    |> Result.andThen (processValue moduleName name definition)
                            )
                            (Ok repoWithTypesInserted)
                        )
            )


processType : ModuleName -> Name -> Type.Definition () -> Repo -> Result (List Error) Repo
processType moduleName typeName typeDef repo =
    repo
        |> Repo.insertType moduleName typeName typeDef
        |> Result.mapError (RepoError >> List.singleton)


processValue : ModuleName -> Name -> Value.Definition () (Type ()) -> Repo -> Result (List Error) Repo
processValue moduleName valueName valueDefinition repo =
    repo
        |> Repo.insertValue moduleName valueName valueDefinition
        |> Result.mapError (RepoError >> List.singleton)


{-| convert New or Updated Elm modules into ParsedModules for further processing
-}
parseElmModules : FileChanges -> Result Errors (List ParsedModule)
parseElmModules fileChanges =
    fileChanges
        |> Dict.toList
        |> List.filterMap
            (\( path, content ) ->
                case content of
                    Insert source ->
                        Just ( path, source )

                    Update source ->
                        Just ( path, source )

                    Delete ->
                        Nothing
            )
        |> List.map parseSource
        |> ResultList.keepAllErrors


{-| Converts an elm source into a ParsedModule.
-}
parseSource : ( Path, String ) -> Result Error ParsedModule
parseSource ( path, content ) =
    Elm.Parser.parse content
        |> Result.mapError (ParseError path)


orderElmModulesByDependency : PackageName -> List ParsedModule -> Result Errors (List ( ModuleName, ParsedModule ))
orderElmModulesByDependency packageName parsedModules =
    let
        parsedModuleByName : Dict ModuleName ParsedModule
        parsedModuleByName =
            parsedModules
                |> List.filterMap
                    (\parsedModule ->
                        ParsedModule.moduleName parsedModule
                            |> ElmModuleName.toIRModuleName packageName
                            |> Maybe.map
                                (\moduleName ->
                                    ( moduleName
                                    , parsedModule
                                    )
                                )
                    )
                |> Dict.fromList

        foldFunction : ParsedModule -> Result Errors (DAG ModuleName) -> Result Errors (DAG ModuleName)
        foldFunction parsedModule graph =
            let
                moduleDependencies : Set ModuleName
                moduleDependencies =
                    ParsedModule.importedModules parsedModule
                        |> List.filterMap
                            (\modName ->
                                ElmModuleName.toIRModuleName packageName modName
                            )
                        |> Set.fromList

<<<<<<< HEAD
=======
                elmModuleName : ElmModuleName.ModuleName
>>>>>>> 827f4fff
                elmModuleName =
                    ParsedModule.moduleName parsedModule
            in
            elmModuleName
                |> ElmModuleName.toIRModuleName packageName
                |> Result.fromMaybe [ InvalidModuleName elmModuleName ]
                |> Result.andThen
                    (\fromModuleName ->
                        graph
                            |> Result.andThen
                                (DAG.insertNode fromModuleName moduleDependencies
                                    >> Result.mapError (\(DAG.CycleDetected from to) -> [ ModuleCycleDetected from to ])
                                )
                    )
    in
    parsedModules
        |> List.foldl foldFunction (Ok DAG.empty)
        |> Result.map
            (\graph ->
                graph
                    |> DAG.backwardTopologicalOrdering
                    |> List.concat
                    |> List.filterMap
                        (\moduleName ->
                            parsedModuleByName
                                |> Dict.get moduleName
                                |> Maybe.map (Tuple.pair moduleName)
                        )
            )


extractTypeNames : ParsedModule -> List Name
extractTypeNames parsedModule =
    let
        withWellKnownOperators : ProcessContext -> ProcessContext
        withWellKnownOperators context =
            List.foldl Processing.addDependency context WellKnownOperators.wellKnownOperators

        initialContext : ProcessContext
        initialContext =
            Processing.init |> withWellKnownOperators

        extractTypeNamesFromFile : File -> List Name
        extractTypeNamesFromFile file =
            file.declarations
                |> List.filterMap
                    (\node ->
                        case Node.value node of
                            CustomTypeDeclaration typ ->
                                typ.name |> Node.value |> Just

                            AliasDeclaration typeAlias ->
                                typeAlias.name |> Node.value |> Just

                            _ ->
                                Nothing
                    )
                |> List.map Name.fromString
    in
    parsedModule
        |> Processing.process initialContext
        |> extractTypeNamesFromFile


extractTypes : (List String -> String -> Result IncrementalResolve.Error FQName) -> ParsedModule -> Result Errors (List ( Name, Type.Definition () ))
extractTypes resolveTypeName parsedModule =
    let
        declarationsInParsedModule : List Declaration
        declarationsInParsedModule =
            parsedModule
                |> ParsedModule.declarations
                |> List.map Node.value

        typeNameToDefinition : Result Errors (List ( Name, Type.Definition () ))
        typeNameToDefinition =
            declarationsInParsedModule
                |> List.filterMap typeDeclarationToDefinition
                |> ResultList.keepAllErrors
                |> Result.mapError List.concat

        typeDeclarationToDefinition : Declaration -> Maybe (Result Errors ( Name, Type.Definition () ))
        typeDeclarationToDefinition declaration =
            case declaration of
                CustomTypeDeclaration customType ->
                    let
                        typeParams : List Name
                        typeParams =
                            customType.generics
                                |> List.map (Node.value >> Name.fromString)

                        constructorsResult : Result Errors (Type.Constructors ())
                        constructorsResult =
                            customType.constructors
                                |> List.map
                                    (\(Node _ constructor) ->
                                        let
                                            constructorName : Name
                                            constructorName =
                                                constructor.name
                                                    |> Node.value
                                                    |> Name.fromString

                                            constructorArgsResult : Result Errors (List ( Name, Type () ))
                                            constructorArgsResult =
                                                constructor.arguments
                                                    |> List.indexedMap
                                                        (\index arg ->
                                                            Mapper.mapTypeAnnotation resolveTypeName arg
                                                                |> Result.mapError MappingError
                                                                |> Result.map
                                                                    (\argType ->
                                                                        ( [ "arg", String.fromInt (index + 1) ]
                                                                        , argType
                                                                        )
                                                                    )
                                                        )
                                                    |> ResultList.keepAllErrors
                                        in
                                        Result.map (Tuple.pair constructorName) constructorArgsResult
                                    )
                                |> ResultList.keepAllErrors
                                |> Result.mapError List.concat
                                |> Result.map Dict.fromList
                    in
                    constructorsResult
                        |> Result.map
                            (\constructors ->
                                ( customType.name |> Node.value |> Name.fromString
                                , Type.customTypeDefinition typeParams (withAccessControl True constructors)
                                )
                            )
                        |> Just

                AliasDeclaration typeAlias ->
                    let
                        typeParams : List Name
                        typeParams =
                            typeAlias.generics
                                |> List.map (Node.value >> Name.fromString)
                    in
                    typeAlias.typeAnnotation
                        |> Mapper.mapTypeAnnotation resolveTypeName
                        |> Result.mapError (MappingError >> List.singleton)
                        |> Result.map
                            (\tpe ->
                                ( typeAlias.name
                                    |> Node.value
                                    |> Name.fromString
                                , Type.TypeAliasDefinition typeParams tpe
                                )
                            )
                        |> Just

                _ ->
                    Nothing
    in
    typeNameToDefinition


{-| Order types topologically by their dependencies. The purpose of this function is to allow us to insert the types
into the repo in the right order without causing dependency errors.
-}
orderTypesByDependency : PackageName -> ModuleName -> List ( Name, Type.Definition () ) -> Result Errors (List ( Name, Type.Definition () ))
orderTypesByDependency thisPackageName thisModuleName unorderedTypeDefinitions =
    let
        -- This dictionary will allow us to correlate back each type definition to their names after we ordered the names
        typeDefinitionsByName : Dict Name (Type.Definition ())
        typeDefinitionsByName =
            unorderedTypeDefinitions
                |> Dict.fromList

        -- Helper function to collect all references of a type definition
        collectReferences : Type.Definition () -> Set FQName
        collectReferences typeDef =
            case typeDef of
                Type.TypeAliasDefinition _ typeExp ->
                    Type.collectReferences typeExp

                Type.CustomTypeDefinition _ accessControlledConstructors ->
                    accessControlledConstructors.value
                        |> Dict.values
                        |> List.concat
                        |> List.map (Tuple.second >> Type.collectReferences)
                        |> List.foldl Set.union Set.empty

        -- We only need to take into account local type references when ordering them
        keepLocalTypesOnly : Set FQName -> Set Name
        keepLocalTypesOnly allTypeNames =
            allTypeNames
                |> Set.filter
                    (\( packageName, moduleName, _ ) ->
                        packageName == thisPackageName && moduleName == thisModuleName
                    )
                |> Set.map (\( _, _, typeName ) -> typeName)

        -- Build the dependency graph of type names
        buildDependencyGraph : Result (CycleDetected Name) (DAG Name)
        buildDependencyGraph =
            unorderedTypeDefinitions
                |> List.foldl
                    (\( nextTypeName, typeDef ) dagResultSoFar ->
                        dagResultSoFar
                            |> Result.andThen
                                (\dagSoFar ->
                                    dagSoFar
                                        |> DAG.insertNode nextTypeName
                                            (typeDef
                                                |> collectReferences
                                                |> keepLocalTypesOnly
                                            )
                                )
                    )
                    (Ok DAG.empty)
    in
    buildDependencyGraph
        |> Result.mapError (\(CycleDetected from to) -> [ TypeCycleDetected from to ])
        |> Result.map
            (\typeDependencies ->
                typeDependencies
                    |> DAG.backwardTopologicalOrdering
                    |> List.concat
                    |> List.filterMap
                        (\typeName ->
                            typeDefinitionsByName
                                |> Dict.get typeName
                                |> Maybe.map (Tuple.pair typeName)
                        )
            )


extractValueNames : ParsedModule -> List Name
extractValueNames parsedModule =
    let
        withWellKnownOperators : ProcessContext -> ProcessContext
        withWellKnownOperators context =
            List.foldl Processing.addDependency context WellKnownOperators.wellKnownOperators

        initialContext : ProcessContext
        initialContext =
            Processing.init |> withWellKnownOperators

        extractValueNamesFromFile : File -> List Name
        extractValueNamesFromFile file =
            file.declarations
                |> List.filterMap
                    (\node ->
                        case Node.value node of
                            FunctionDeclaration func ->
                                func.declaration |> Node.value |> .name |> Node.value |> Just

                            _ ->
                                Nothing
                    )
                |> List.map Name.fromString
    in
    parsedModule
        |> Processing.process initialContext
        |> extractValueNamesFromFile


{-| Extract value definitions
-}
extractValues : (List String -> String -> Result IncrementalResolve.Error FQName) -> ParsedModule -> Result Errors (List ( Name, Value.Definition () (Type ()) ))
extractValues resolveValueName parsedModule =
    let
        -- get function name
        -- get function implementation
        -- get function expression
        declarationsAsDefintionsResult : Result Errors (Dict FQName (Value.Definition () (Type ())))
        declarationsAsDefintionsResult =
            ParsedModule.declarations parsedModule
                |> Mapper.mapDeclarationsToValue resolveValueName parsedModule
                |> Result.mapError (MappingError >> List.singleton)
                |> Result.map Dict.fromList

        -- create ordered value names
        orderedValueNameResult : Result Errors (List FQName)
        orderedValueNameResult =
            declarationsAsDefintionsResult
                |> Result.andThen
                    (Dict.toList
                        >> List.foldl
                            (\( fQName, def ) dagResultSoFar ->
                                let
                                    refs =
                                        Value.collectReferences def.body
                                in
                                dagResultSoFar
                                    |> Result.andThen (DAG.insertNode fQName refs)
                            )
                            (Ok DAG.empty)
                        >> Result.mapError
                            (\(DAG.CycleDetected fNode tNode) ->
                                [ ValueCycleDetected fNode tNode ]
                            )
                        >> Result.map DAG.backwardTopologicalOrdering
                        >> Result.map List.concat
                    )

        orderedDeclarationAsDefinitions : Result Errors (List ( Name, Value.Definition () (Type ()) ))
        orderedDeclarationAsDefinitions =
            orderedValueNameResult
                |> Result.andThen
                    (\fqNames ->
                        declarationsAsDefintionsResult
                            |> Result.map (Tuple.pair fqNames)
                    )
                |> Result.map
                    (\( fqNames, defs ) ->
                        List.foldl
                            (\fqName listSoFar ->
                                case Dict.get fqName defs of
                                    Just def ->
                                        let
                                            ( _, _, name ) =
                                                fqName
                                        in
                                        List.append listSoFar [ ( name, def ) ]

                                    Nothing ->
                                        listSoFar
                            )
                            []
                            fqNames
                    )
    in
    orderedDeclarationAsDefinitions



--mapElmExpressionToMorphirValue


{-| Insert or update a single module in the repo passing the source code in.
-}
mergeModuleSource : ModuleName -> SourceCode -> Repo -> Result Errors Repo
mergeModuleSource moduleName sourceCode repo =
    Debug.todo "implement"<|MERGE_RESOLUTION|>--- conflicted
+++ resolved
@@ -231,10 +231,7 @@
                             )
                         |> Set.fromList
 
-<<<<<<< HEAD
-=======
                 elmModuleName : ElmModuleName.ModuleName
->>>>>>> 827f4fff
                 elmModuleName =
                     ParsedModule.moduleName parsedModule
             in
