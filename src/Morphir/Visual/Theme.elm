--- conflicted
+++ resolved
@@ -54,7 +54,6 @@
     , gray = rgb 0.9 0.9 0.9
     }
 
-<<<<<<< HEAD
 morphIrBlue : Element.Color
 morphIrBlue =
      rgb 0 0.639 0.882
@@ -70,8 +69,6 @@
 lightMorphIrOrange : Element.Color
 lightMorphIrOrange =
     rgba 1 0.411 0 0.3
-=======
->>>>>>> 43f13398
 
 labelStyles : Theme -> List (Attribute msg)
 labelStyles theme =
