--- conflicted
+++ resolved
@@ -2,62 +2,141 @@
 
 
 
+import Browser
+import Morphir.IR.Value as Value exposing (Pattern, RawValue, Value)
+import Html.Styled.Attributes exposing (css)
+
+import Html.Styled exposing (Html, div, fromUnstyled, map, toUnstyled)
+import Css exposing (auto, px, width)
+import Morphir.Visual.ViewPattern as ViewPattern
+
+import Morphir.IR.Value as Value
+import Tree as Tree
+import TreeView as TreeView
+import Mwc.Button
+import Mwc.TextField
+import Morphir.IR.FQName as FQName
+import Morphir.IR.Literal exposing (Literal(..))
+---
 import Element exposing (Element)
 import List exposing (map)
 import Morphir.IR.Value as Value exposing (Pattern, RawValue, Value)
 import Morphir.IR.Value exposing (RawValue)
+import Morphir.Visual.Components.DecisionTree exposing (BranchNode, Node(..))
 import Morphir.Visual.Config exposing (Config)
 import Morphir.Visual.VisualTypedValue exposing (VisualTypedValue)
-type Node
-    = Branch BranchNode
-    | Leaf VisualTypedValue
 
-<<<<<<< HEAD
-type alias BranchNode =
-    { subject : VisualTypedValue
-      , subjectEvaluationResult : Maybe RawValue
-      , branches : List ( Pattern(), Node )
+----
+-- define data type for values we put into tree node
+type alias NodeData = {
+    uid : String
+    , subject : String
+    , pattern : Maybe (Pattern())
     }
--- Created
---layout : Config msg -> (VisualTypedValue -> Element msg) -> Node -> Element msg
---layout config viewValue rootNode =
---    layoutHelp config NotHighlighted viewValue rootNode
 
-
-type HighlightState
-    = Highlighted RawValue
-    | NotHighlighted
 --getPattern : ( a, b ) -> a
 ----- some method for getting pattern from list
 --
 --getNode : ( a, b ) -> b
 ----- some method for getting pattern from list
-=======
-getPattern : ( a, b ) -> a
---- some method for getting pattern from list
 
-getNode : ( a, b ) -> b
---- some method for getting pattern from list
 
-type alias BranchNode =
-    { subject : VisualTypedValue
-    , subjectEvaluationResult : Maybe RawValue,
-    branches : List ( Pattern(), Node )
-    -- list of tuples --> ()
-    -- care about order
+getLabel : Maybe (Pattern()) -> String
+getLabel maybeLabel =
+    case maybeLabel of
+        Just label -> ViewPattern.patternAsText(label) ++ "  ->  "
+        Nothing -> ""
+
+
+-- ViewPattern.patternAsText(node.data.pattern) ++ "->" ++ node.data.subject
+-- define a function to calculate the text representation of a node
+nodeLabel : Tree.Node NodeData -> String
+nodeLabel n =
+    case n of
+       Tree.Node node -> getLabel(node.data.pattern) ++ node.data.subject
+
+-- define another function to calculate the uid of a node
+nodeUid : Tree.Node NodeData -> TreeView.NodeUid String
+nodeUid n =
+    case n of
+        Tree.Node node -> TreeView.NodeUid node.data.uid
+
+-- initialize the TreeView model
+type alias Model =
+    { rootNodes : List (Tree.Node NodeData)
+    , treeModel : TreeView.Model NodeData String Never ()
+    , selectedNode : Maybe NodeData
     }
+
+--construct a configuration for your tree view
+configuration : TreeView.Configuration NodeData String
+configuration =
+    TreeView.Configuration nodeUid nodeLabel TreeView.defaultCssClasses
+
+
+-- otherwise interact with your tree view in the usual TEA manner
+type Msg =
+  TreeViewMsg (TreeView.Msg String)
+  | ExpandAll
+  | CollapseAll
+
+expandAllCollapseAllButtons : Html Msg
+expandAllCollapseAllButtons =
+    div
+      []
+      [ Mwc.Button.view
+          [ Mwc.Button.raised
+          , Mwc.Button.onClick ExpandAll
+          , Mwc.Button.label "Expand all"
+          ]
+      , Mwc.Button.view
+          [ Mwc.Button.raised
+          , Mwc.Button.onClick CollapseAll
+          , Mwc.Button.label "Collapse all"
+          ]
+      ]
+
+selectedNodeDetails : Model -> Html Msg
+selectedNodeDetails model =
+    let
+        selectedDetails =
+            Maybe.map (\nodeData -> nodeData.uid ++ ": " ++ nodeData.subject) model.selectedNode
+                |> Maybe.withDefault "(nothing selected)"
+    in
+        div
+            [ css [ width (auto) ] ]
+            [ Mwc.TextField.view
+                [ Mwc.TextField.readonly True
+                , Mwc.TextField.label selectedDetails
+                ]
+            ]
+
+
+
+
+
+    --Browser.element
+    --    {
+    --    init = initialModel,
+    --    view = view >> toUnstyled,
+    --    update = update,
+    --    subscriptions = subscriptions
+    --    }
+
+
+
 -- folding or reducing
 -- fold left --> more efficient
 -- value thus far and new element
-displayList : Config msg -> (Config msg -> VisualTypedValue -> Element msg) -> BranchNode -> Element msg
-displaylist config viewValue root =
+--displayList : Config msg -> (Config msg -> VisualTypedValue -> Element msg) -> BranchNode -> List (Element msg)
+--displayList config viewValue root =
     -- somehow iteratively call listHelp
     -- listHelp config viewValue root.branches[0]
-    listHelp config viewValue (root
+   --- listHelp config viewValue root.branches
 
 
-listHelp : Config msg -> (Config msg -> VisualTypedValue -> Element msg) -> ( Pattern(), Node ) -> Element msg
-listHelp config viewValue (pattern, node) =
+--listHelp : Config msg -> (Config msg -> VisualTypedValue -> Element msg) -> ( Pattern(), Node ) -> List(Element msg)
+--listHelp config viewValue (pattern, node) =
     -- let , in :: to get these values
     -- get pattern as its own variable
     -- get node as its own variable
@@ -69,41 +148,6 @@
 
 
 
-
-
--- ( List.map (\x -> layoutHelp config viewValue x) branch.branches )
-
->>>>>>> 11e9e19a
-
-[
-(COND 1, NODE 1),
-(COND 2, NODE 2)
-]
-
-<<<<<<< HEAD
--- folding or reducing
--- fold left --> more efficient
--- value thus far and new element
---displayList : Config msg -> (Config msg -> VisualTypedValue -> Element msg) -> BranchNode -> Element msg
---displaylist config viewValue root =
---    -- somehow iteratively call listHelp
---    -- listHelp config viewValue root.branches[0]
---    listHelp config viewValue (root
---
---
---listHelp : Config msg -> (Config msg -> VisualTypedValue -> Element msg) -> ( Pattern(), Node ) -> Element msg
---listHelp config viewValue (pattern, node) =
---    -- let , in :: to get these values
---    -- get pattern as its own variable
---    -- get node as its own variable
---
---    -- case match to see if its a branch or a leaf
---    -- case rootNode of
---           -- Branch branch ->
---           -- within branch we want to display the
---
---
---
 --
 --
 ---- ( List.map (\x -> layoutHelp config viewValue x) branch.branches )
@@ -114,6 +158,15 @@
 --(COND 2, NODE 2)
 --]
 --
---
-=======
->>>>>>> 11e9e19a
+
+--exampleTree : Node
+--exampleTree =
+--    Branch
+--        { subject = Value.Variable ( 0, Type.Unit () ) [ "foo" ]
+--        , subjectEvaluationResult = Nothing
+--        , branches =
+--            [ ( Value.ConstructorPattern () ( [], [], [ "yes" ] ) [], Leaf (Value.Variable ( 0, Type.Unit () ) [ "foo" ]) )
+--            , ( Value.WildcardPattern (), Leaf (Value.Variable ( 0, Type.Unit () ) [ "foo" ]) )
+--            , ( Value.WildcardPattern (), Leaf (Value.Variable ( 0, Type.Unit () ) [ "foo" ]) )
+--            ]
+--        }