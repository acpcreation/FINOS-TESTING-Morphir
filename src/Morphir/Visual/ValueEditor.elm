--- conflicted
+++ resolved
@@ -60,17 +60,10 @@
         , table
         , text
         , width
-<<<<<<< HEAD
-        , shrink
-        , minimum
-        , maximum
-        , centerX
-=======
         , centerX
         , shrink
         , minimum
         , maximum
->>>>>>> 83d3ba17
         )
 import Element.Background as Background
 import Element.Border as Border
@@ -600,16 +593,12 @@
 
         labelStyle : List (Element.Attr () msg)
         labelStyle =
-<<<<<<< HEAD
-            [ centerY, centerX, paddingEach { top = 5, bottom = 5, right = 10, left = 0 }, width (shrink |> minimum (Theme.scaled 10 theme) |> maximum (Theme.scaled 15 theme)), Font.italic ]
-=======
             [ centerY
             , centerX
             , paddingEach { top = 5, bottom = 5, right = 10, left = 0 }
             , width (shrink |> minimum (Theme.scaled 10 theme) |> maximum (Theme.scaled 15 theme))
             , Font.italic
             ]
->>>>>>> 83d3ba17
     in
     case editorState.componentState of
         TextEditor currentText ->
@@ -753,11 +742,7 @@
             row [] <|
                 [ el [ Font.italic, paddingXY 10 5 ] (text "record")
                 , el
-<<<<<<< HEAD
-                    [ padding 7
-=======
                     [ padding <| Theme.largePadding theme
->>>>>>> 83d3ba17
                     , Background.color theme.colors.brandPrimaryLight
                     , Theme.borderRounded theme
                     ]
