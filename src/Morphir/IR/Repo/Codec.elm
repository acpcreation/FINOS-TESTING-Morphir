--- conflicted
+++ resolved
@@ -31,7 +31,6 @@
                 ]
 
         TypeAlreadyExist typeName ->
-<<<<<<< HEAD
             Encode.list identity
                 [ Encode.string "TypeAlreadyExist"
                 , encodeFQName typeName
@@ -42,11 +41,6 @@
                 [ Encode.string "DependencyAlreadyExists"
                 , encodePath packageName
                 ]
-=======
-            [ Encode.string "TypeAlreadyExist"
-            , Encode.list Encode.string typeName
-            ]
-                |> Encode.list identity
 
         ValueAlreadyExist valueName ->
             [ Encode.string "ValueAlreadyExist"
@@ -64,5 +58,4 @@
             [ Encode.string "ValueCycleDetected"
             , Encode.list Encode.string valueName
             ]
-                |> Encode.list identity
->>>>>>> f629edc7
+                |> Encode.list identity