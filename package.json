{
  "name": "morphir-elm",
<<<<<<< HEAD
  "version": "2.14.0",
=======
  "version": "2.16.3",
>>>>>>> ff658d91
  "description": "Elm bindings for Morphir",
  "scripts": {
    "clean": "del-cli dist",
    "test": "elm-test",
    "make-cli": "cd cli && elm make src/Morphir/Elm/CLI.elm --output Morphir.Elm.CLI.js --optimize && elm make src/Morphir/Elm/DaprCLI.elm --output Morphir.Elm.DaprCLI.js --optimize",
    "make-cli-dev": "cd cli && elm make src/Morphir/Elm/CLI.elm --output Morphir.Elm.CLI.js && elm make src/Morphir/Elm/DaprCLI.elm --output Morphir.Elm.DaprCLI.js",
    "make-dev-server": "cd cli && elm make src/Morphir/Web/DevelopApp.elm --output=web/index.html",
    "make-insight-api": "cd cli && elm make src/Morphir/Web/Insight.elm --output=web/insight.js",
    "insight-server-live": "cd cli && elm-live src/Morphir/Web/Insight.elm --start-page=./web/insight.html --dir=./web --proxy-prefix /server --proxy-host http://localhost:3000/server -- --output=web/insight.js",
    "dev-server-live": "cd cli && elm-live src/Morphir/Web/DevelopApp.elm --dir=web --pushstate --proxy-prefix /server --proxy-host http://localhost:3000/server -- --output=web/index.html",
    "ncc-morphir": "ncc build cli/morphir.js -o dist/morphir",
    "ncc-morphir-server": "ncc build cli/morphir-elm-develop.js -o dist/morphir-server",
    "build": "npm run clean && npm run make-cli && npm run make-dev-server &&  npm run make-insight-api && npm run ncc-morphir && npm run ncc-morphir-server"
  },
  "repository": {
    "type": "git",
    "url": "git+https://github.com/Morgan-Stanley/morphir-elm.git"
  },
  "bin": {
    "morphir-elm": "cli/morphir-elm.js",
    "morphir-dapr": "cli/morphir-dapr.js"
  },
  "files": [
    "cli/cli.js",
    "cli/morphir-elm.js",
    "cli/morphir-elm-make.js",
    "cli/morphir-elm-gen.js",
    "cli/morphir-elm-develop.js",
    "cli/morphir-dapr.js",
    "cli/Morphir.Elm.CLI.js",
    "cli/Morphir.Elm.DaprCLI.js",
    "cli/assets/*",
    "cli/web/*",
    "dist/morphir-server/*",
    "src/Morphir/SDK/*",
    "redistributable/SpringBoot/*"
  ],
  "keywords": [
    "morphir",
    "elm"
  ],
  "author": "MorganStanley",
  "license": "Apache-2.0",
  "bugs": {
    "url": "https://github.com/Morgan-Stanley/morphir-elm/issues"
  },
  "homepage": "https://github.com/Morgan-Stanley/morphir-elm#readme",
  "devDependencies": {
    "@vercel/ncc": "^0.24.1",
    "del-cli": "3.0.1",
    "elm": "^0.19.1-3",
    "elm-doc-preview": "^3.0.4",
    "elm-test": "^0.19.1-revision4"
  },
  "dependencies": {
    "commander": "^4.1.1",
    "express": "^4.17.1",
    "fs-extra": "^9.0.1",
    "get-stdin": "^8.0.0"
  }
}<|MERGE_RESOLUTION|>--- conflicted
+++ resolved
@@ -1,10 +1,6 @@
 {
   "name": "morphir-elm",
-<<<<<<< HEAD
-  "version": "2.14.0",
-=======
   "version": "2.16.3",
->>>>>>> ff658d91
   "description": "Elm bindings for Morphir",
   "scripts": {
     "clean": "del-cli dist",
