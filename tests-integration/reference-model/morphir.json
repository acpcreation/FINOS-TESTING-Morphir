--- conflicted
+++ resolved
@@ -19,13 +19,10 @@
         "Issues.Issue373",
         "Issues.Issue401",
         "Issues.Issue407",
-<<<<<<< HEAD
         "Issues.Issue331",
         "Issues.DecisionTables",
         "Issues.PatternModel.BasicEnum",
-        "Issues.PatternModel.OtherBasicEnum"
-=======
+        "Issues.PatternModel.OtherBasicEnum",
         "Issues.Issue410"
->>>>>>> bc2f468e
     ]
 }