--- conflicted
+++ resolved
@@ -60,7 +60,6 @@
                         "2elor"
                     ]
                 ],
-<<<<<<< HEAD
                 "expectedOutput": [
                     {
                         "position": "wedfef",
@@ -613,8 +612,6 @@
                     7
                 ],
                 "expectedOutput": 28,
-=======
->>>>>>> fb659e7d
                 "description": ""
             }
         ]
