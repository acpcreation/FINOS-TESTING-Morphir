#!/usr/bin/env node

import * as fs from "fs";
import * as util from "util";
import * as path from "path";
import * as FileChanges from "./FileChanges";
import * as Dependencies from "./dependencies";

const fsExists = util.promisify(fs.exists);
const fsWriteFile = util.promisify(fs.writeFile);
const fsMakeDir = util.promisify(fs.mkdir);
const fsReadFile = util.promisify(fs.readFile);
const readdir = util.promisify(fs.readdir);

const worker = require("./../Morphir.Elm.CLI").Elm.Morphir.Elm.CLI.init();

interface MorphirJson {
  name: string;
  sourceDirectory: string;
  localDependencies?: string[];
  exposedModules: string[];
}

async function make(
  projectDir: string,
  options: any
): Promise<string | undefined> {
  // Morphir specific files expected to be in the project directory
  const morphirJsonPath: string = path.join(projectDir, "morphir.json");
  const hashFilePath: string = path.join(projectDir, "morphir-hashes.json");
  const morphirIrPath: string = path.join(projectDir, "morphir-ir.json");

  // Load the `morphir.json` file that describes the project
  const morphirJson: MorphirJson = JSON.parse(
    (await fsReadFile(morphirJsonPath)).toString()
  );

  //load List Of Dependency IR
  const dependencies = await Dependencies.getDependecies(
    morphirJson.localDependencies ?? []
  );

  // check the status of the build incremental flag
  if (options.buildIncrementally == false) {
    // We invoke file change detection but pass in no hashes which will generate inserts only
    const fileChanges = await FileChanges.detectChanges(
      new Map(),
      path.join(projectDir, morphirJson.sourceDirectory)
    );

    const fileSnapshot = FileChanges.toFileSnapshotJson(fileChanges);
    const newIR: string = await buildFromScratch(
      morphirJson,
      fileSnapshot,
      dependencies,
      options
    );
    await writeContentHashes(
      hashFilePath,
      FileChanges.toContentHashes(fileChanges)
    );
    return newIR;
  } else {
    if ((await fsExists(morphirIrPath)) && (await fsExists(hashFilePath))) {
      const oldContentHashes = await readContentHashes(hashFilePath);
      const fileChanges = await FileChanges.detectChanges(
        oldContentHashes,
        path.join(projectDir, morphirJson.sourceDirectory)
      );
      if (reportFileChangeStats(fileChanges)) {
        console.log(
          "There were file changes and there is an existing IR. Building incrementally."
        );
        const previousIR: string = (await fsReadFile(morphirIrPath)).toString();
        const updatedIR: string = await buildIncrementally(
          morphirJson,
          fileChanges,
          options,
          dependencies,
          previousIR
        );
        await writeContentHashes(
          hashFilePath,
          FileChanges.toContentHashes(fileChanges)
        );
        return updatedIR;
      } else {
        console.log(
          "There were no file changes and there is an existing IR. No actions needed."
        );
      }
    } else {
      console.log("Building from scratch.");
      // We invoke file change detection but pass in no hashes which will generate inserts only
      const fileChanges = await FileChanges.detectChanges(
        new Map(),
        path.join(projectDir, morphirJson.sourceDirectory)
      );
      const fileSnapshot = FileChanges.toFileSnapshotJson(fileChanges);
      const newIR: string = await buildFromScratch(
        morphirJson,
        fileSnapshot,
        dependencies,
        options
      );
      await writeContentHashes(
        hashFilePath,
        FileChanges.toContentHashes(fileChanges)
      );
      return newIR;
    }
  }
}

async function buildFromScratch(
  morphirJson: any,
  fileSnapshot: { [index: string]: string },
  dependencies: string[],
  options: any
): Promise<string> {
  return new Promise((resolve, reject) => {
    worker.ports.decodeFailed.subscribe((err: any) => {
      reject(err);
    });

    worker.ports.buildFailed.subscribe((err: any) => {
      reject(err);
    });

    worker.ports.reportProgress.subscribe((message: any) => {
      console.log(message);
    });

    worker.ports.buildCompleted.subscribe(([err, ok]: any) => {
      if (err) {
        reject(err);
      } else {
        resolve(JSON.stringify(ok, null, 4));
      }
    });

    const opts = {
      typesOnly: options.typesOnly,
    };

    worker.ports.buildFromScratch.send({
      options: opts,
      packageInfo: morphirJson,
      dependencies: dependencies,
      fileSnapshot: fileSnapshot,
    });
  });
}

async function buildIncrementally(
  morphirJson: any,
  fileChanges: FileChanges.FileChanges,
  options: any,
  dependencies: string[],
  previousIR: string
): Promise<string> {
  return new Promise((resolve, reject) => {
    worker.ports.decodeFailed.subscribe((err: any) => {
      reject(err);
    });

    worker.ports.buildFailed.subscribe((err: any) => {
      reject(err);
    });

    worker.ports.reportProgress.subscribe((message: any) => {
      console.log(message);
    });

    worker.ports.buildCompleted.subscribe(([err, ok]: any) => {
      if (err) {
        reject(err);
      } else {
        resolve(JSON.stringify(ok, null, 4));
      }
    });

    const opts = {
      typesOnly: options.typesOnly,
    };

    let maybeDistribution = null;
    if (previousIR) {
      maybeDistribution = JSON.parse(previousIR);
    }

    worker.ports.buildIncrementally.send({
      options: opts,
      packageInfo: morphirJson,
      fileChanges: FileChanges.toFileChangesJson(fileChanges),
      dependencies: dependencies,
      distribution: maybeDistribution,
    });
  });
}

/**
 * Read content hashes from a file.
 *
 * @param filePath file path to read hashes from
 * @returns map of hashes
 */
async function readContentHashes(
  filePath: string
): Promise<Map<FileChanges.Path, FileChanges.Hash>> {
  // Check if the file exists
  if (await fsExists(filePath)) {
    const contentHashesJson = JSON.parse(
      (await fsReadFile(filePath)).toString()
    );
    const contentHashesMap: Map<FileChanges.Path, FileChanges.Hash> = new Map<
      FileChanges.Path,
      FileChanges.Hash
    >();
    for (let path in contentHashesJson) {
      contentHashesMap.set(path, contentHashesJson[path]);
    }
    return contentHashesMap;
  } else {
    return new Map<FileChanges.Path, FileChanges.Hash>();
  }
}

/**
 * Write content hashes into a file.
 *
 * @param filePath file path to read hashes from
 * @returns map of hashes
 */
async function writeContentHashes(
  filePath: string,
  hashes: Map<FileChanges.Path, FileChanges.Hash>
): Promise<void> {
  const jsonObject: { [index: string]: string } = {};
  for (let [path, hash] of hashes) {
    jsonObject[path] = hash;
  }
  await writeFile(filePath, JSON.stringify(jsonObject, null, 4));
}

function reportFileChangeStats(fileChanges: FileChanges.FileChanges): boolean {
  const stats: FileChanges.Stats = FileChanges.toStats(fileChanges);
  if (FileChanges.hasChanges(stats)) {
    const message = [
      `- inserted:  ${stats.inserted}`,
      `- updated:   ${stats.updated}`,
      `- deleted:   ${stats.deleted}`,
      `- unchanged: ${stats.unchanged}`,
    ].join("\n  ");
    console.log(`The following file changes were detected:\n  ${message}`);
    return true;
  } else {
    console.log(`No file changes were detected.`);
    return false;
  }
}

interface CommandOptions {
  limitToModules: string;
  targetVersion: string;
  includeCodecs: boolean;
}

const stats = async (
  input: string,
  outputPath: string,
  options: CommandOptions
) => {
  await fsMakeDir(outputPath, {
    recursive: true,
  });

  const collectStats = async (ir: string): Promise<string[]> => {
    return new Promise((resolve, reject) => {
      worker.ports.jsonDecodeError.subscribe((err: any) => {
        reject(err);
      });
      worker.ports.statsResult.subscribe(([err, ok]: any) => {
        if (err) {
          reject(err);
        } else {
          resolve(ok);
        }
      });

      worker.ports.stats.send(ir);
    });
  };

  const morphirIrJson: Buffer = await fsReadFile(path.resolve(input));

  const stats: string[] = await collectStats(
    JSON.parse(morphirIrJson.toString())
  );

  const writePromises = stats.map(
    async ([[dirPath, fileName], content]: any) => {
      const fileDir: string = dirPath.reduce(
        (accum: string, next: string) => path.join(accum, next),
        outputPath
      );
      const filePath: string = path.join(fileDir, fileName);

      if (await fileExist(filePath)) {
        const existingContent: Buffer = await fsReadFile(filePath);

        if (existingContent.toString() !== content) {
          await fsWriteFile(filePath, content);
          console.log(`UPDATE - ${filePath}`);
        }
      } else {
        await fsMakeDir(fileDir, {
          recursive: true,
        });
        await fsWriteFile(filePath, content);
        console.log(`INSERT - ${filePath}`);
      }
    }
  );
  return Promise.all(writePromises);
};

const fileExist = async (filePath: string) => {
  return new Promise((resolve, reject) => {
    fs.access(filePath, fs.constants.F_OK, (err) => {
      if (err) {
        resolve(false);
      } else {
        resolve(true);
      }
    });
  });
};

const findFilesToDelete = async (outputPath: string, fileMap: string[]) => {
  const readDir = async function (
    currentDir: string,
    generatedFiles: string[]
  ) {
    const entries: fs.Dirent[] = await readdir(currentDir, {
      withFileTypes: true,
    });
    const filesToDelete = entries
      .filter((entry) => {
        const entryPath: string = path.join(currentDir, entry.name);
        return entry.isFile() && !generatedFiles.includes(entryPath);
      })
      .map((entry) => path.join(currentDir, entry.name));
    const subDirFilesToDelete: Promise<string[]> = entries
      .filter((entry) => entry.isDirectory())
      .map((entry) =>
        readDir(path.join(currentDir, entry.name), generatedFiles)
      )
      .reduce(async (soFarPromise, nextPromise) => {
        const soFar = await soFarPromise;
        const next = await nextPromise;
        return soFar.concat(next);
      }, Promise.resolve([]));
    return filesToDelete.concat(await subDirFilesToDelete);
  };
  const files = fileMap.map(([[dirPath, fileName], content]: any) => {
    const fileDir = dirPath.reduce(
      (accum: string, next: string) => path.join(accum, next),
      outputPath
    );
    return path.resolve(fileDir, fileName);
  });
  return Promise.all(await readDir(outputPath, files));
};

function copyRedistributables(options: CommandOptions, outputPath: string) {
  const copyFiles = (src: string, dest: string) => {
    const sourceDirectory: string = path.join(
      path.dirname(__dirname),
      "redistributable",
      src
    );
    copyRecursiveSync(sourceDirectory, outputPath);
  };
  copyFiles("Scala/sdk/src", outputPath);
  copyFiles(`Scala/sdk/src-${options.targetVersion}`, outputPath);
}

function copyRecursiveSync(src: string, dest: string) {
  const exists = fs.existsSync(src);
  if (exists) {
    const stats = exists && fs.statSync(src);
    const isDirectory = exists && stats.isDirectory();
    if (isDirectory) {
      if (!fs.existsSync(dest)) fs.mkdirSync(dest);
      fs.readdirSync(src).forEach(function (childItemName) {
        copyRecursiveSync(
          path.join(src, childItemName),
          path.join(dest, childItemName)
        );
      });
    } else {
      fs.copyFileSync(src, dest);
      console.log(`COPY - ${dest}`);
    }
  }
}

async function writeFile(filePath: string, content: string) {
  await fsMakeDir(path.dirname(filePath), {
    recursive: true,
  });
  return await fsWriteFile(filePath, content);
}

const generate = async (options: any, ir: string): Promise<string[]> => {
  return new Promise((resolve, reject) => {
    worker.ports.jsonDecodeError.subscribe((err: any) => {
      reject(err);
    });
    worker.ports.generateResult.subscribe(([err, ok]: any) => {
      if (err) {
        reject(err);
      } else {
        resolve(ok);
      }
    });

    worker.ports.generate.send([options, ir, []]);
  });
};

const gen = async (input: string, outputPath: string, options: any) => {
  await fsMakeDir(outputPath, {
    recursive: true,
  });
  const morphirIrJson: Buffer = await fsReadFile(path.resolve(input));

  const generatedFiles: string[] = await generate(
    options,
    JSON.parse(morphirIrJson.toString())
  );

  const writePromises = generatedFiles.map(
    async ([[dirPath, fileName], content]: any) => {
      const fileDir: string = dirPath.reduce(
        (accum: string, next: string) => path.join(accum, next),
        outputPath
      );
      const filePath: string = path.join(fileDir, fileName);

      if (await fileExist(filePath)) {
        const existingContent: Buffer = await fsReadFile(filePath);

        if (existingContent.toString() !== content) {
          await fsWriteFile(filePath, content);
          console.log(`UPDATE - ${filePath}`);
        }
      } else {
        await fsMakeDir(fileDir, {
          recursive: true,
        });
        await fsWriteFile(filePath, content);
        console.log(`INSERT - ${filePath}`);
      }
    }
  );
  const filesToDelete = await findFilesToDelete(outputPath, generatedFiles);
  const deletePromises = filesToDelete.map(async (fileToDelete: string) => {
    console.log(`DELETE - ${fileToDelete}`);
    return fs.unlinkSync(fileToDelete);
  });
  return Promise.all(writePromises.concat(deletePromises));
};

async function writeDockerfile(
  projectDir: string,
  programOpts: any
): Promise<void> {
  // read docker template file
  let filePath = "./cli2/DockerTemplateFile";
  let fileContent = await fsReadFile(filePath, "utf-8");

  // replace specific characteres with the required
  let newContent = fileContent.replace(
    "PROJECT_MODEL_DIR",
    projectDir.replace(/\\/g, "/")
  );

  // controlling ending slash in path
  let removeTrailingSlash = (str: string) => {
    return str.endsWith("/") ? str.slice(0, -1).trim() : str.trim();
  };
  let dockerfilePath = removeTrailingSlash(projectDir + "/Dockerfile");

  // check if there is an existing Dockerfile in projectDir
  if ((await fsExists(dockerfilePath)) && programOpts.force == false) {
    throw new Error(
      "Dockerfile already exist. To overwrite please use the `-f` flag"
    );
  } else {
    await fsWriteFile(dockerfilePath, newContent);
  }
}

<<<<<<< HEAD
async function test(projectDir: string) {
  const morphirIRJsonPath = path.join(projectDir, "morphir-ir.json");
  const morphirIRJson = JSON.parse(
    (await fsReadFile(morphirIRJsonPath)).toString()
  );

  const morphirTestsJsonPath = path.join(projectDir, "morphir-tests.json");
  const morphirTestsJson = JSON.parse(
    (await fsReadFile(morphirTestsJsonPath)).toString()
  );

  return new Promise((resolve, reject) => {
    worker.ports.jsonDecodeError.subscribe((err: any) => {
      reject(err);
    });
    worker.ports.runTestCasesResultError.subscribe((err: any) => {
      reject(err);
    });
    worker.ports.runTestCasesResult.subscribe((ok: any) => {
      resolve(ok);
    });
    worker.ports.runTestCases.send([morphirIRJson, morphirTestsJson]);
=======
async function testCoverage(
  irPath: string,
  testsPath: string,
  outputPath: string,
  options: CommandOptions
) {
  // Morphir IR
  const morphirIR: Buffer = await fsReadFile(path.resolve(irPath))
  const morphirIRJson: JSON = JSON.parse(morphirIR.toString())

  // read Morphir Test
  const morphirTest: Buffer = await fsReadFile(path.resolve(testsPath))
  const morphirTestJson: JSON = JSON.parse(morphirTest.toString())

  // output path 
  const output = path.join(path.resolve(outputPath), "morphir-test-coverage.json")
  
  return  new Promise((resolve, reject) => {
    worker.ports.testCoverageResult.subscribe(([err, data]: any) => {
      if (err) {
        reject(err)
      }
      else {
        resolve(data)
      }
    })

    // send files through port
    worker.ports.testCoverage.send([morphirIRJson,morphirTestJson])
>>>>>>> 31c7dd4b
  });
}

export = {
  gen,
  make,
  writeFile,
  fileExist,
  stats,
  writeDockerfile,
  findFilesToDelete,
  copyRedistributables,
<<<<<<< HEAD
  worker,
  test,
=======
  testCoverage,
  worker,
>>>>>>> 31c7dd4b
};<|MERGE_RESOLUTION|>--- conflicted
+++ resolved
@@ -503,30 +503,6 @@
   }
 }
 
-<<<<<<< HEAD
-async function test(projectDir: string) {
-  const morphirIRJsonPath = path.join(projectDir, "morphir-ir.json");
-  const morphirIRJson = JSON.parse(
-    (await fsReadFile(morphirIRJsonPath)).toString()
-  );
-
-  const morphirTestsJsonPath = path.join(projectDir, "morphir-tests.json");
-  const morphirTestsJson = JSON.parse(
-    (await fsReadFile(morphirTestsJsonPath)).toString()
-  );
-
-  return new Promise((resolve, reject) => {
-    worker.ports.jsonDecodeError.subscribe((err: any) => {
-      reject(err);
-    });
-    worker.ports.runTestCasesResultError.subscribe((err: any) => {
-      reject(err);
-    });
-    worker.ports.runTestCasesResult.subscribe((ok: any) => {
-      resolve(ok);
-    });
-    worker.ports.runTestCases.send([morphirIRJson, morphirTestsJson]);
-=======
 async function testCoverage(
   irPath: string,
   testsPath: string,
@@ -541,9 +517,9 @@
   const morphirTest: Buffer = await fsReadFile(path.resolve(testsPath))
   const morphirTestJson: JSON = JSON.parse(morphirTest.toString())
 
-  // output path 
+  // output path
   const output = path.join(path.resolve(outputPath), "morphir-test-coverage.json")
-  
+
   return  new Promise((resolve, reject) => {
     worker.ports.testCoverageResult.subscribe(([err, data]: any) => {
       if (err) {
@@ -556,7 +532,6 @@
 
     // send files through port
     worker.ports.testCoverage.send([morphirIRJson,morphirTestJson])
->>>>>>> 31c7dd4b
   });
 }
 
@@ -569,11 +544,43 @@
   writeDockerfile,
   findFilesToDelete,
   copyRedistributables,
-<<<<<<< HEAD
+  testCoverage,
+  worker,
+};
+async function test(projectDir: string) {
+  const morphirIRJsonPath = path.join(projectDir, "morphir-ir.json");
+  const morphirIRJson = JSON.parse(
+    (await fsReadFile(morphirIRJsonPath)).toString()
+  );
+
+  const morphirTestsJsonPath = path.join(projectDir, "morphir-tests.json");
+  const morphirTestsJson = JSON.parse(
+    (await fsReadFile(morphirTestsJsonPath)).toString()
+  );
+
+  return new Promise((resolve, reject) => {
+    worker.ports.jsonDecodeError.subscribe((err: any) => {
+      reject(err);
+    });
+    worker.ports.runTestCasesResultError.subscribe((err: any) => {
+      reject(err);
+    });
+    worker.ports.runTestCasesResult.subscribe((ok: any) => {
+      resolve(ok);
+    });
+    worker.ports.runTestCases.send([morphirIRJson, morphirTestsJson]);
+  });
+}
+
+export = {
+  gen,
+  make,
+  writeFile,
+  fileExist,
+  stats,
+  writeDockerfile,
+  findFilesToDelete,
+  copyRedistributables,
   worker,
   test,
-=======
-  testCoverage,
-  worker,
->>>>>>> 31c7dd4b
 };