--- conflicted
+++ resolved
@@ -13,20 +13,14 @@
     .command('make', 'Translate Elm sources to Morphir IR')
     .command('develop', 'Start up a web server and expose developer tools through a web UI')
     .command('stats', 'Collect morphir features used in a model into a document')
-<<<<<<< HEAD
     .command('dockerize', 'Creates a docker image containing the Morphir IR and Morphir Develop Server')
     .command('test','Start Testing all the test cases present in morphir-ir.json')
     .command('test-coverage', 'Generates report on number of branches in a Morphir IR value and TestCases covered')
     .command('generate-test-data', 'Generate test data for Models (types) in a Morphir IR')
-    // Transpiler commands
+    .command('init', 'Launches an interactive session to initialize a new morphir project.')
+    // Transpile commands
     .command('scala-gen','Generate Scala code from Morphir IR')
     .command('json-schema-gen', 'Generate Json Schema from the Morphir IR')
     .command('typespec-gen', 'Generate TypeSpec(previously CADL) from the Morphir IR')
     .command('typescript-gen', 'Generate TypeSpec(previously CADL) from the Morphir IR')
-=======
-    .command('dockerize', 'Creates a docker image of a Morphir IR and Morphir Develop')
-    .command('test-coverage', 'Generates report on number of branches in a Morphir value and TestCases covered')
-    .command('generate-test-data', 'Creates a docker image of a Morphir IR and Morphir Develop')
-    .command('init', 'Launches an interactive session to initialize a new morphir project.')
->>>>>>> a5deeba4
     .parse(process.argv)