#!/usr/bin/env node
'use strict'

// NPM imports
const path = require('path')
const util = require('util')
const fs = require('fs')
const readdir = util.promisify(fs.readdir)
const lstat = util.promisify(fs.lstat)
const readFile = util.promisify(fs.readFile)
const writeFile = util.promisify(fs.writeFile)
const commander = require('commander')
const childProc = require('child_process')
const fsExtra = require('fs-extra')

// Elm imports
const worker = require('./Morphir.Elm.DaprCLI').Elm.Morphir.Elm.DaprCLI.init()

// Set up Commander
const program = new commander.Command()
program
    .name('morphir-dapr ')
    .description('Generate Dapr Application from Morphir Model')
    .option('-p, --project-dir <path>', 'Root directory of the project where morphir-dapr.json is located.', '.')
    .option('-o, --output <path>', 'Target location where the Dapr sources will be sent. Will create it if it does not exist', 'dapr-output')
    .option('-i, --info', 'Print dapr intermediate output (elm) to STDOUT.')
    .option('-d, --delete', 'Delete build directory')
    .parse(process.argv)

<<<<<<< HEAD
const dirAndOutput = program.opts()
gen(dirAndOutput.projectDir, dirAndOutput.output, dirAndOutput.debug, dirAndOutput.delete)
=======

gen(program.opts().projectDir, program.opts().output, program.opts().debug, program.opts().delete)
>>>>>>> df993a24
    .then(result => {
        console.log('Done!')
    })
    .catch((err) => {
        if (err.code == 'ENOENT') {
            console.error(`Could not find file at '${err.path}'`)
        } else {
            console.error(err)
        }
        process.exit(1)
    })

async function gen(projectDir, output, debug, deleteBuildDir) {
    const morphirJsonPath = path.join(projectDir, 'morphir-dapr.json')
    const morphirJsonContent = await readFile(morphirJsonPath)
    const morphirJson = JSON.parse(morphirJsonContent.toString())
    const sourceFiles = await readElmSources(morphirJson.sourceDirectories)
    const result = await packageDefAndDaprCodeFromSrc(morphirJson, sourceFiles)

    if (debug) {
        console.log(JSON.stringify(result.elmBackendResult))
    }

    const buildDir = 'dapr-stuff'

    console.log(`Clearing ${buildDir} ...`)
    fs.rmdirSync(buildDir, { recursive: true })

    console.log(`Creating build directory: ${buildDir}`)
    fs.mkdirSync(buildDir)

    console.log(`Writing dapr files to ${buildDir} ...`)
    await writeFile(`${buildDir}/Main.elm`, result.elmBackendResult)

    console.log(`Copying compilation assets to ${buildDir} ...`)
    fsExtra.copySync(`${__dirname}/assets/`, buildDir)
    fsExtra.copySync(`${__dirname}/../src`, buildDir)

    console.log(`Copying original sources to ${buildDir}`)
    morphirJson
        .sourceDirectories
        .map(async function (dir) {
            fsExtra.copySync(dir.toString(), buildDir)
        })

    console.log(`Using local elm-platform to perform final compilation`)
    childProc.execSync(`cd ${buildDir} && elm make Main.elm --output=Main.js`)

    console.log(`Copying files to output directory...`)

    if (!fs.existsSync(output)) {
        fs.mkdirSync(output)
    }

    fsExtra.copySync(`${buildDir}/DaprAppShell.js`, `${output}/DaprAppShell.js`)
    fsExtra.copySync(`${buildDir}/Main.js`, `${output}/Main.js`)
    fsExtra.copySync(`${buildDir}/package.json`, `${output}/package.json`)

    if (deleteBuildDir) {
        fs.rmdirSync(buildDir, { recursive: true })
    }

    return result
}

async function packageDefAndDaprCodeFromSrc(morphirJson, sourceFiles) {
    return new Promise((resolve, reject) => {
        worker.ports.decodeError.subscribe(err => {
            reject(err)
        })

        worker.ports.packageDefAndDaprCodeFromSrcResult.subscribe(([err, ok]) => {
            if (err) {
                reject(err)
            } else {
                resolve(ok)
            }
        })

        worker.ports.packageDefinitionFromSource.send([morphirJson, sourceFiles])

    })
}

async function readElmSources(dirs) {
    const readElmSource = async function (filePath) {
        const content = await readFile(filePath)
        return {
            path: filePath,
            content: content.toString()
        }
    }
    const readDir = async function (currentDir) {
        const entries = await readdir(currentDir, { withFileTypes: true })
        const elmSources =
            entries
                .filter(entry => entry.isFile() && entry.name.endsWith('.elm'))
                .map(entry => readElmSource(path.join(currentDir, entry.name)))
        const subDirSources =
            entries
                .filter(entry => entry.isDirectory())
                .map(entry => readDir(path.join(currentDir, entry.name)))
                .reduce(async (soFarPromise, nextPromise) => {
                    const soFar = await soFarPromise
                    const next = await nextPromise
                    return soFar.concat(next)
                }, Promise.resolve([]))
        return elmSources.concat(await subDirSources)
    }
    const sources =
        await Promise.all(
            dirs.map(async (dir) =>
                Promise.all(
                    await readDir(dir)
                )
            )
        )
    return sources.flat()
}<|MERGE_RESOLUTION|>--- conflicted
+++ resolved
@@ -27,13 +27,8 @@
     .option('-d, --delete', 'Delete build directory')
     .parse(process.argv)
 
-<<<<<<< HEAD
-const dirAndOutput = program.opts()
-gen(dirAndOutput.projectDir, dirAndOutput.output, dirAndOutput.debug, dirAndOutput.delete)
-=======
 
 gen(program.opts().projectDir, program.opts().output, program.opts().debug, program.opts().delete)
->>>>>>> df993a24
     .then(result => {
         console.log('Done!')
     })
