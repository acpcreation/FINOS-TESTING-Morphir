--- conflicted
+++ resolved
@@ -25,12 +25,8 @@
 import Morphir.Correctness.Codec exposing (decodeTestSuite)
 import Morphir.Elm.Frontend as Frontend exposing (PackageInfo, SourceFile, SourceLocation)
 import Morphir.Elm.Frontend.Codec as FrontendCodec
-<<<<<<< HEAD
-import Morphir.Elm.Target as Target exposing (decodeOptions, mapDistribution)
-=======
 import Morphir.Elm.Target exposing (BackendOptions, decodeOptions, mapDistribution)
 import Morphir.File.FileMap exposing (FileMap)
->>>>>>> 2b61d4ed
 import Morphir.File.FileMap.Codec exposing (encodeFileMap)
 import Morphir.IR as IR exposing (IR)
 import Morphir.IR.Distribution as Distribution exposing (Distribution(..))
@@ -41,7 +37,6 @@
 import Morphir.IR.Type exposing (Type)
 import Morphir.IR.Value as Value
 import Morphir.ListOfResults as List
-import Morphir.Spark.Backend as SparkBE
 import Morphir.Type.Infer as Infer
 import Morphir.Value.Interpreter exposing (evaluateFunctionValue)
 
@@ -175,6 +170,7 @@
                                 Library packageName dependencies packageDef ->
                                     Library packageName (Dict.union Frontend.defaultDependencies dependencies) packageDef
 
+                        fileMap : Result String FileMap
                         fileMap =
                             mapDistribution options enrichedDistro
 
@@ -182,15 +178,11 @@
                         encodedResult =
                             encodeResult Encode.string encodeFileMap
                     in
-<<<<<<< HEAD
-                    ( model, fileMap |> encodeResult Encode.string encodeFileMap |> generateResult )
-=======
                     ( model
                     , fileMap
                         |> encodedResult
                         |> generateResult
                     )
->>>>>>> 2b61d4ed
 
                 Err errorMessage ->
                     ( model, errorMessage |> Decode.errorToString |> jsonDecodeError )
