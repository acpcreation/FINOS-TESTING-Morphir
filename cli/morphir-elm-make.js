--- conflicted
+++ resolved
@@ -18,18 +18,10 @@
     .option('-t, --types-only', 'Only include type information in the IR, no values.', false)
     .parse(process.argv)
 
-<<<<<<< HEAD
-const dirAndOutput = program.opts()
-cli.make(dirAndOutput.projectDir, program.opts())
-    .then((packageDef) => {
-        console.log(`Writing file ${program.output}.`)
-        cli.writeFile(dirAndOutput.output, JSON.stringify(packageDef, null, 4))
-=======
 cli.make(program.opts().projectDir, program.opts())
     .then((packageDef) => {
         console.log(`Writing file ${program.opts().output}.`)
         cli.writeFile(program.opts().output, JSON.stringify(packageDef, null, 4))
->>>>>>> df993a24
             .then(() => {
                 console.log('Done.')
             })
