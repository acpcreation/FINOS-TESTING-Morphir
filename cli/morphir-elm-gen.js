--- conflicted
+++ resolved
@@ -22,12 +22,7 @@
     .option('-m, --modules-to-include <comma.separated,list.of,module.names>', 'Limit the set of modules that will be included.')
     .parse(process.argv)
 
-<<<<<<< HEAD
-const dirAndOutput = program.opts()
-cli.gen(dirAndOutput.input, path.resolve(dirAndOutput.output), program.opts())
-=======
 cli.gen(program.opts().input, path.resolve(program.opts().output), program.opts())
->>>>>>> df993a24
     .then(() => {
         console.log("Done.")
     })
