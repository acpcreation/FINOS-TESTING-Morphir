#!/usr/bin/env node

'use strict'

// NPM imports
const commander = require('commander')
const cli = require('./cli')

// For Colorful console Output
const chalk = require('chalk');

// logging
require('log-timestamp')

// Set up Commander
const program = new commander.Command()
program
    .name('morphir-elm test')
    .description('Start Testing the Models')
    .option('-p, --project-dir <path>', 'Root directory of the project where morphir.json is located.', '.')
    .parse(process.argv)

<<<<<<< HEAD
const dirAndOutput = program.opts()
cli.test(dirAndOutput.projectDir)
=======
cli.test(program.opts().projectDir)
>>>>>>> df993a24
    .then(testResult => {
        if (testResult.length == 0) {
            console.log(chalk.purple("No TestCases found in morphir-tests.json file."))
        }
        else {
            for (let i = 0; i < testResult.length; i++) {
                const testObject = testResult[i]
                console.log(chalk.cyan(`Function Name - ${testObject["Function Name"]}`))
                console.log(chalk.yellow(`Total TestCases - ${testObject["Total TestCases"]}`))
                console.log(chalk.green(`Pass TestCases - ${testObject["Pass TestCases"]}\n`))

            }
        }
    })
    .catch((err) => {

        if (err instanceof Object && err.length >= 0) {
            for (let i = 0; i < err.length; i++) {
                const testObject = err[i]
                console.log(chalk.cyan(`Function Name - ${testObject["Function Name"]}`))
                console.log(chalk.yellow(`Total TestCases - ${testObject["Total TestCases"]}`))
                console.log(chalk.yellow(`Fail TestCases - ${testObject["Fail TestCases"]}\n`))
                const failTestCaseJson = testObject["Fail TestCases List"]
                for (let j = 0; j < failTestCaseJson.length; j++) {
                    const failTestOutputs = failTestCaseJson[j]
                    console.log(chalk.red(`Expected Output - ${failTestOutputs["Expected Output"]}`))
                    console.log(chalk.red(`Actual Output - ${failTestOutputs["Actual Output"]}\n`))
                }

            }
        } else {
            console.error(chalk.red(err))
        }


        process.exit(1)
    })<|MERGE_RESOLUTION|>--- conflicted
+++ resolved
@@ -20,12 +20,7 @@
     .option('-p, --project-dir <path>', 'Root directory of the project where morphir.json is located.', '.')
     .parse(process.argv)
 
-<<<<<<< HEAD
-const dirAndOutput = program.opts()
-cli.test(dirAndOutput.projectDir)
-=======
 cli.test(program.opts().projectDir)
->>>>>>> df993a24
     .then(testResult => {
         if (testResult.length == 0) {
             console.log(chalk.purple("No TestCases found in morphir-tests.json file."))
